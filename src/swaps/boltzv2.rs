use bitcoin::key;
use bitcoin::{
    hashes::sha256, hex::DisplayHex, taproot::TapLeaf, PublicKey, ScriptBuf, Transaction,
};
use lightning_invoice::Bolt11Invoice;
use serde::de::Unexpected;
use serde::{Deserialize, Deserializer, Serialize};
use serde_json::Value;
use std::str::FromStr;
use std::sync::Arc;
use std::{collections::HashMap, fmt::format, net::TcpStream};
use tungstenite::{connect, http::response, stream::MaybeTlsStream, WebSocket};
use ureq::json;
use ureq::{AgentBuilder, TlsConnector};

use crate::SwapType;
use crate::{error::Error, network::Chain, util::secrets::Preimage};
use crate::{BtcSwapScriptV2, LBtcSwapScriptV2};

use super::boltz::GetFeeEstimationResponse;

pub const BOLTZ_TESTNET_URL_V2: &str = "https://api.testnet.boltz.exchange/v2";
pub const BOLTZ_MAINNET_URL_V2: &str = "https://api.boltz.exchange/v2";
pub const BOLTZ_REGTEST: &str = "http://127.0.0.1:9001/v2";

use url::Url;

use elements::secp256k1_zkp::{
    MusigAggNonce, MusigKeyAggCache, MusigPartialSignature, MusigPubNonce, MusigSession,
    MusigSessionId,
};

#[derive(Serialize, Deserialize, Debug)]
pub struct HeightResponse {
    #[serde(rename = "BTC")]
    pub btc: u32,
    #[serde(rename = "L-BTC")]
    pub lbtc: u32,
}

<<<<<<< HEAD
=======
fn check_limits_within(maximal: u64, minimal: u64, output_amount: u64) -> Result<(), Error> {
    if output_amount < minimal as u64 {
        return Err(Error::Protocol(format!(
            "Output amount is below minimum {}",
            minimal
        )));
    }
    if output_amount > maximal as u64 {
        return Err(Error::Protocol(format!(
            "Output amount is above maximum {}",
            maximal
        )));
    }
    Ok(())
}

/// Various limits of swap parameters
>>>>>>> ba449e0f
#[derive(Serialize, Deserialize, Debug, Clone)]
#[serde(rename_all = "camelCase")]
pub struct PairLimits {
    /// Maximum swap amount
    pub maximal: u64,
    /// Minimum swap amount
    pub minimal: u64,
    /// Maximum amount allowed for zero-conf
    pub maximal_zero_conf: u64,
}

impl PairLimits {
    /// Check whether the output amount intended is within the Limits
    pub fn within(&self, output_amount: u64) -> Result<(), Error> {
        check_limits_within(self.maximal, self.minimal, output_amount)
    }
}

#[derive(Serialize, Deserialize, Debug, Clone)]
#[serde(rename_all = "camelCase")]
pub struct ReverseLimits {
    /// Maximum swap amount
    pub maximal: u64,
    /// Minimum swap amount
    pub minimal: u64,
}

impl ReverseLimits {
    /// Check whether the output amount intended is within the Limits
    pub fn within(&self, output_amount: u64) -> Result<(), Error> {
        check_limits_within(self.maximal, self.minimal, output_amount)
    }
}

#[derive(Serialize, Deserialize, Debug, Clone)]
#[serde(rename_all = "camelCase")]
pub struct PairMinerFees {
    lockup: u64,
    claim: u64,
}

#[derive(Serialize, Deserialize, Debug, Clone)]
#[serde(rename_all = "camelCase")]
pub struct ChainMinerFees {
    server: u64,
    user: PairMinerFees,
}

#[derive(Serialize, Deserialize, Debug, Clone)]
#[serde(rename_all = "camelCase")]
<<<<<<< HEAD
pub struct ReverseLimits {
    /// Maximum swap amount
    pub maximal: u64,
    /// Minimum swap amount
    pub minimal: u64,
}

fn check_limits_within(maximal: u64, minimal: u64, output_amount: u64) -> Result<(), Error> {
    if output_amount < minimal as u64 {
        return Err(Error::Protocol(format!(
            "Ouput amount is below minimum {}",
            minimal
        )));
    }
    if output_amount > maximal as u64 {
        return Err(Error::Protocol(format!(
            "Ouput amount is above maximum {}",
            maximal
        )));
    }
    Ok(())
}

impl PairLimits {
    /// Check whether the output amount intended is within the Limits
    pub fn within(&self, output_amount: u64) -> Result<(), Error> {
        check_limits_within(self.maximal, self.minimal, output_amount)
    }
}

impl ReverseLimits {
    /// Check whether the output amount intended is within the Limits
    pub fn within(&self, output_amount: u64) -> Result<(), Error> {
        check_limits_within(self.maximal, self.minimal, output_amount)
    }
}

#[derive(Serialize, Deserialize, Debug, Clone)]
#[serde(rename_all = "camelCase")]
pub struct PairMinerFees {
    lockup: u64,
    claim: u64,
}

#[derive(Serialize, Deserialize, Debug, Clone)]
#[serde(rename_all = "camelCase")]
pub struct ChainMinerFees {
    server: u64,
    user: PairMinerFees,
}

#[derive(Serialize, Deserialize, Debug, Clone)]
#[serde(rename_all = "camelCase")]
=======
>>>>>>> ba449e0f
pub struct ChainFees {
    pub percentage: f64,
    pub miner_fees: ChainMinerFees,
}

impl ChainFees {
    pub fn total(&self, amount_sat: u64) -> u64 {
        self.boltz(amount_sat) + self.claim_estimate() + self.lockup()
    }

    pub fn boltz(&self, amount_sat: u64) -> u64 {
        ((self.percentage / 100.0) * amount_sat as f64).ceil() as u64
    }

    pub fn claim_estimate(&self) -> u64 {
        self.miner_fees.user.claim
    }

    pub fn lockup(&self) -> u64 {
        self.miner_fees.user.lockup
    }

    pub fn server(&self) -> u64 {
        self.miner_fees.server
    }
}

#[derive(Serialize, Deserialize, Debug, Clone)]
#[serde(rename_all = "camelCase")]
pub struct ReverseFees {
    pub percentage: f64,
    pub miner_fees: PairMinerFees,
}

impl ReverseFees {
    pub fn total(&self, invoice_amount_sat: u64) -> u64 {
        self.boltz(invoice_amount_sat) + self.claim_estimate() + self.lockup()
    }

    pub fn boltz(&self, invoice_amount_sat: u64) -> u64 {
        ((self.percentage / 100.0) * invoice_amount_sat as f64).ceil() as u64
    }

    pub fn claim_estimate(&self) -> u64 {
        self.miner_fees.claim
    }

    pub fn lockup(&self) -> u64 {
        self.miner_fees.lockup
    }
}

#[derive(Serialize, Deserialize, Debug, Clone)]
#[serde(rename_all = "camelCase")]
pub struct SubmarineFees {
<<<<<<< HEAD
    pub percentage: f64,
=======
    /// The percentage of the "send amount" that is charged by Boltz as "Boltz Fee".
    pub percentage: f64,
    /// The network fees charged for locking up and claiming funds onchain. These values are absolute, denominated in 10 ** -8 of the quote asset.
>>>>>>> ba449e0f
    pub miner_fees: u64,
}

impl SubmarineFees {
    pub fn total(&self, invoice_amount_sat: u64) -> u64 {
        self.boltz(invoice_amount_sat) + self.network()
    }

    pub fn boltz(&self, invoice_amount_sat: u64) -> u64 {
        ((self.percentage / 100.0) * invoice_amount_sat as f64).ceil() as u64
    }

    pub fn network(&self) -> u64 {
        self.miner_fees
    }
}

#[derive(Serialize, Deserialize, Debug, Clone)]
#[serde(rename_all = "camelCase")]
pub struct ChainPair {
    /// Pair hash, representing an id for an asset-pair swap
    pub hash: String,
    /// The exchange rate of the pair
    pub rate: f64,
    /// The swap limits
    pub limits: PairLimits,
    /// Total fees required for the swap
    pub fees: ChainFees,
}

#[derive(Serialize, Deserialize, Debug, Clone)]
#[serde(rename_all = "camelCase")]
pub struct ReversePair {
    /// Pair hash, representing an id for an asset-pair swap
    pub hash: String,
    /// The exchange rate of the pair
    pub rate: f64,
    /// The swap limits
    pub limits: ReverseLimits,
    /// Total fees required for the swap
    pub fees: ReverseFees,
}

#[derive(Serialize, Deserialize, Debug, Clone)]
#[serde(rename_all = "camelCase")]
pub struct SubmarinePair {
    /// Pair hash, representing an id for an asset-pair swap
    pub hash: String,
    /// The exchange rate of the pair
    pub rate: f64,
    /// The swap limits
    pub limits: PairLimits,
    /// Total fees required for the swap
    pub fees: SubmarineFees,
}

#[derive(Debug, Clone, Serialize, Deserialize)]
pub struct GetSubmarinePairsResponse {
    #[serde(rename = "BTC")]
    btc: HashMap<String, SubmarinePair>,
    #[serde(rename = "L-BTC")]
    lbtc: HashMap<String, SubmarinePair>,
}

impl GetSubmarinePairsResponse {
    /// Get the BtcBtc Pair data from the response.
    /// Returns None if not found.
    pub fn get_btc_to_btc_pair(&self) -> Option<SubmarinePair> {
        self.btc.get("BTC").cloned()
    }

    /// Get the BtcLBtc Pair data from the response.
    /// Returns None if not found.
    pub fn get_btc_to_lbtc_pair(&self) -> Option<SubmarinePair> {
        self.btc.get("L-BTC").cloned()
    }

    /// Get the LBtcBtc Pair data from the response.
    /// Returns None if not found.
    pub fn get_lbtc_to_btc_pair(&self) -> Option<SubmarinePair> {
        self.lbtc.get("BTC").cloned()
    }

    /// Get the LBtcLBtc Pair data from the response.
    /// Returns None if not found.
    pub fn get_lbtc_to_lbtc_pair(&self) -> Option<SubmarinePair> {
        self.lbtc.get("L-BTC").cloned()
    }
}

#[derive(Debug, Clone, Serialize, Deserialize)]
pub struct GetReversePairsResponse {
    #[serde(rename = "BTC")]
    pub btc: HashMap<String, ReversePair>,
}

impl GetReversePairsResponse {
    /// Get the BtcBtc Pair data from the response.
    /// Returns None if not found.
    pub fn get_btc_to_btc_pair(&self) -> Option<ReversePair> {
        self.btc.get("BTC").cloned()
    }

    /// Get the BtcLBtc Pair data from the response.
    /// Returns None if not found.
    pub fn get_btc_to_lbtc_pair(&self) -> Option<ReversePair> {
        self.btc.get("L-BTC").cloned()
    }
}

#[derive(Debug, Clone, Serialize, Deserialize)]
pub struct GetChainPairsResponse {
    #[serde(rename = "BTC")]
    pub btc: HashMap<String, ChainPair>,
    #[serde(rename = "L-BTC")]
    lbtc: HashMap<String, ChainPair>,
}

impl GetChainPairsResponse {
    /// Get the BtcLBtc Pair data from the response.
    /// Returns None if not found.
    pub fn get_btc_to_lbtc_pair(&self) -> Option<ChainPair> {
        self.btc.get("L-BTC").cloned()
    }

    /// Get the LBtcBtc Pair data from the response.
    /// Returns None if not found.
    pub fn get_lbtc_to_btc_pair(&self) -> Option<ChainPair> {
        self.lbtc.get("BTC").cloned()
    }
}

/// Reference Documnetation: https://api.boltz.exchange/swagger
pub struct BoltzApiClientV2 {
    base_url: String,
}

impl BoltzApiClientV2 {
    pub fn new(base_url: &str) -> Self {
        Self {
            base_url: base_url.to_string(),
        }
    }

    /// Returns the web socket connection to the boltz server
    pub fn connect_ws(&self) -> Result<WebSocket<MaybeTlsStream<TcpStream>>, Error> {
        let ws_string = self.base_url.clone().replace("http", "ws") + "/ws";
        let (socket, response) = connect(Url::parse(&ws_string)?)?;
        log::debug!("websocket response: {:?}", response);
        Ok(socket)
    }

    /// Make a get request. returns the Response
    fn get(&self, end_point: &str) -> Result<String, Error> {
        let url = format!("{}/{}", self.base_url, end_point);
        Ok(ureq::get(&url).call()?.into_string()?)
    }

    /// Make a Post request. Returns the Response
    fn post(&self, end_point: &str, data: impl Serialize) -> Result<String, Error> {
        let url = format!("{}/{}", self.base_url, end_point);
        // Ok(ureq::post(&url).send_json(data)?.into_string()?)

        let response = match native_tls::TlsConnector::new() {
            // If native_tls is available, use that for TLS
            // It has better handling of close_notify, which avoids some POST call failures
            // See https://github.com/SatoshiPortal/boltz-rust/issues/39
            Ok(tls_connector) => {
                let response = match AgentBuilder::new()
                    .tls_connector(Arc::new(tls_connector))
                    .build()
                    .request("POST", &url)
                    .send_json(data)
                {
                    Ok(r) => {
                        log::debug!("POST response: {:#?}", r);
                        r.into_string()?
                    }
                    Err(ureq_err) => {
                        log::error!("POST error: {:#?}", ureq_err);
                        let err = match ureq_err {
                            ureq::Error::Status(_code, err_resp) => {
                                let e_val: Value = serde_json::from_str(&err_resp.into_string()?)?;
                                let e_str = e_val.get("error").unwrap_or(&Value::Null).to_string();
                                Error::HTTP(e_str)
                            }
                            ureq::Error::Transport(_) => ureq_err.into(),
                        };
                        return Err(err.into());
                    }
                };
                response
            }
            // If native_tls is not available, fallback to the default (rustls)
            Err(_) => ureq::post(&url).send_json(data)?.into_string()?,
        };
        Ok(response)
    }

    pub fn get_fee_estimation(&self) -> Result<GetFeeEstimationResponse, Error> {
        Ok(serde_json::from_str(&self.get("chain/fees")?)?)
    }

    pub fn get_height(&self) -> Result<HeightResponse, Error> {
        Ok(serde_json::from_str(&self.get("chain/heights")?)?)
    }

    pub fn get_submarine_pairs(&self) -> Result<GetSubmarinePairsResponse, Error> {
        Ok(serde_json::from_str(&self.get("swap/submarine")?)?)
    }

    pub fn get_reverse_pairs(&self) -> Result<GetReversePairsResponse, Error> {
        Ok(serde_json::from_str(&self.get("swap/reverse")?)?)
    }

    pub fn get_chain_pairs(&self) -> Result<GetChainPairsResponse, Error> {
        Ok(serde_json::from_str(&self.get("swap/chain")?)?)
    }

    pub fn post_swap_req(
        &self,
        swap_request: &CreateSubmarineRequest,
    ) -> Result<CreateSubmarineResponse, Error> {
        let data = serde_json::to_value(swap_request)?;
        Ok(serde_json::from_str(&self.post("swap/submarine", data)?)?)
    }

    pub fn post_reverse_req(
        &self,
        req: CreateReverseRequest,
    ) -> Result<CreateReverseResponse, Error> {
        Ok(serde_json::from_str(&self.post("swap/reverse", req)?)?)
    }

    pub fn post_chain_req(&self, req: CreateChainRequest) -> Result<CreateChainResponse, Error> {
        Ok(serde_json::from_str(&self.post("swap/chain", req)?)?)
    }

    pub fn get_submarine_claim_tx_details(
        &self,
        id: &String,
    ) -> Result<SubmarineClaimTxResponse, Error> {
        let endpoint = format!("swap/submarine/{}/claim", id);
        Ok(serde_json::from_str(&self.get(&endpoint)?)?)
    }

    pub fn get_chain_claim_tx_details(&self, id: &String) -> Result<ChainClaimTxResponse, Error> {
        let endpoint = format!("swap/chain/{}/claim", id);
        Ok(serde_json::from_str(&self.get(&endpoint)?)?)
    }

    pub fn post_submarine_claim_tx_details(
        &self,
        id: &String,
        pub_nonce: MusigPubNonce,
        partial_sig: MusigPartialSignature,
    ) -> Result<Value, Error> {
        let data = json!(
            {
                "pubNonce": pub_nonce.serialize().to_lower_hex_string(),
                "partialSignature": partial_sig.serialize().to_lower_hex_string()
            }
        );
        let endpoint = format!("swap/submarine/{}/claim", id);
        Ok(serde_json::from_str(&self.post(&endpoint, data)?)?)
    }

    pub fn post_chain_claim_tx_details(
        &self,
        id: &String,
        preimage: &Preimage,
        pub_nonce: MusigPubNonce,
        partial_sig: MusigPartialSignature,
        to_sign: ToSign,
    ) -> Result<PartialSig, Error> {
        let data = json!(
            {
                "preimage": preimage.bytes.expect("expected").to_lower_hex_string(),
                "signature": PartialSig {
                    pub_nonce: pub_nonce.serialize().to_lower_hex_string(),
                    partial_signature: partial_sig.serialize().to_lower_hex_string(),
                },
                "toSign": to_sign,
            }
        );
        let endpoint = format!("swap/chain/{}/claim", id);
        Ok(serde_json::from_str(&self.post(&endpoint, data)?)?)
    }

    pub fn get_reverse_tx(&self, id: &str) -> Result<ReverseSwapTxResp, Error> {
        Ok(serde_json::from_str(
            &self.get(&format!("swap/reverse/{}/transaction", id))?,
        )?)
    }

    pub fn get_submarine_tx(&self, id: &str) -> Result<SubmarineSwapTxResp, Error> {
        Ok(serde_json::from_str(
            &self.get(&format!("swap/submarine/{}/transaction", id))?,
        )?)
    }

    pub fn get_chain_txs(&self, id: &str) -> Result<ChainSwapTxResp, Error> {
        Ok(serde_json::from_str(
            &self.get(&format!("swap/chain/{}/transactions", id))?,
        )?)
    }

    pub fn get_reverse_partial_sig(
        &self,
        id: &String,
        preimage: &Preimage,
        pub_nonce: &MusigPubNonce,
        claim_tx_hex: &String,
    ) -> Result<PartialSig, Error> {
        let data = json!(
            {
                "preimage": preimage.bytes.expect("expected").to_lower_hex_string(),
                "pubNonce": pub_nonce.serialize().to_lower_hex_string(),
                "transaction": claim_tx_hex,
                "index": 0
            }
        );

        let endpoint = format!("swap/reverse/{}/claim", id);
        Ok(serde_json::from_str(&self.post(&endpoint, data)?)?)
    }

    pub fn get_submarine_partial_sig(
        &self,
        id: &String,
        pub_nonce: &MusigPubNonce,
        refund_tx_hex: &String,
    ) -> Result<PartialSig, Error> {
        let data = json!(
            {
                "pubNonce": pub_nonce.serialize().to_lower_hex_string(),
                "transaction": refund_tx_hex,
                "index": 0
            }
        );

        let endpoint = format!("swap/submarine/{}/refund", id);
        Ok(serde_json::from_str(&self.post(&endpoint, data)?)?)
    }

    pub fn get_chain_partial_sig(
        &self,
        id: &String,
        pub_nonce: &MusigPubNonce,
        refund_tx_hex: &String,
    ) -> Result<PartialSig, Error> {
        let data = json!(
            {
                "pubNonce": pub_nonce.serialize().to_lower_hex_string(),
                "transaction": refund_tx_hex,
                "index": 0
            }
        );

        let endpoint = format!("swap/chain/{}/refund", id);
        Ok(serde_json::from_str(&self.post(&endpoint, data)?)?)
    }

    pub fn get_mrh_bip21(&self, invoice: &str) -> Result<MrhResponse, Error> {
        let request = format!("swap/reverse/{}/bip21", invoice);
        Ok(serde_json::from_str(&self.get(&request)?)?)
    }

    pub fn broadcast_tx(&self, chain: Chain, tx_hex: &String) -> Result<Value, Error> {
        let data = json!(
            {
                "hex": tx_hex
            }
        );

        let chain = match chain {
            Chain::Bitcoin | Chain::BitcoinRegtest | Chain::BitcoinTestnet => "BTC",
            Chain::Liquid | Chain::LiquidTestnet | Chain::LiquidRegtest => "L-BTC",
        };

        let end_point = format!("chain/{}/transaction", chain);
        Ok(serde_json::from_str(&self.post(&end_point, data)?)?)
    }
}

#[derive(Debug, Clone, Serialize, Deserialize)]
#[serde(rename_all = "camelCase")]
pub struct ChainClaimTxResponse {
    pub pub_nonce: String,
    pub public_key: PublicKey,
    pub transaction_hash: String,
}

#[derive(Debug, Clone, Serialize, Deserialize)]
#[serde(rename_all = "camelCase")]
pub struct SubmarineClaimTxResponse {
    pub preimage: String,
    pub pub_nonce: String,
    pub public_key: PublicKey,
    pub transaction_hash: String,
}

#[derive(Debug, Clone, Serialize, Deserialize)]
#[serde(rename_all = "camelCase")]
pub struct MrhResponse {
    pub bip21: String,
    pub signature: String,
}

#[derive(Debug, Clone, Serialize, Deserialize)]
#[serde(rename_all = "camelCase")]
pub struct CreateSubmarineRequest {
    pub from: String,
    pub to: String,
    pub invoice: String,
    pub refund_public_key: PublicKey,
    pub pair_hash: Option<String>,
    #[serde(skip_serializing_if = "Option::is_none")]
    pub referral_id: Option<String>,
}

#[derive(Debug, Clone, Serialize, Deserialize)]
#[serde(rename_all = "camelCase")]
pub struct CreateSubmarineResponse {
    pub accept_zero_conf: bool,
    pub address: String,
    pub bip21: String,
    pub claim_public_key: PublicKey,
    pub expected_amount: u64,
    pub id: String,
    pub swap_tree: SwapTree,
    pub blinding_key: Option<String>,
}
impl CreateSubmarineResponse {
    /// Ensure submarine swap redeem script uses the preimage hash used in the invoice
    pub fn validate(
        &self,
        invoice: &str,
        our_pubkey: &PublicKey,
        chain: Chain,
    ) -> Result<(), Error> {
        let preimage = Preimage::from_invoice_str(&invoice).unwrap();

        match chain {
            Chain::Bitcoin | Chain::BitcoinTestnet | Chain::BitcoinRegtest => {
                let boltz_sub_script =
                    BtcSwapScriptV2::submarine_from_swap_resp(&self, *our_pubkey)?;
                boltz_sub_script.validate_address(chain, self.address.clone())
            }
            Chain::Liquid | Chain::LiquidTestnet | Chain::LiquidRegtest => {
                let blinding_key = self.blinding_key.as_ref().unwrap();
                let boltz_sub_script =
                    LBtcSwapScriptV2::submarine_from_swap_resp(&self, *our_pubkey)?;
                if &boltz_sub_script.hashlock != &preimage.hash160 {
                    return Err(Error::Protocol(format!(
                        "Hash160 mismatch: {},{}",
                        boltz_sub_script.hashlock,
                        preimage.hash160.to_string()
                    )));
                }

                boltz_sub_script.validate_address(chain, self.address.clone())
            }
        }
    }
}
#[derive(Debug, Clone, Serialize, Deserialize)]
#[serde(rename_all = "camelCase")]
pub struct SwapTree {
    pub claim_leaf: Leaf,
    pub refund_leaf: Leaf,
}

#[derive(Debug, Clone, Serialize, Deserialize)]
#[serde(rename_all = "camelCase")]
pub struct Leaf {
    pub output: String,
    pub version: u8,
}

#[derive(Debug, Clone, Serialize, Deserialize)]
pub struct Subscription {
    op: String,
    channel: String,
    args: Vec<String>,
}

impl Subscription {
    pub fn new(id: &String) -> Self {
        Self {
            op: "subscribe".to_string(),
            channel: "swap.update".to_string(),
            args: vec![id.clone()],
        }
    }
}

#[derive(Debug, Clone, Serialize, Deserialize)]
#[serde(rename_all = "camelCase")]
pub struct CreateReverseRequest {
    pub invoice_amount: u32,
    pub from: String,
    pub to: String,
    pub preimage_hash: sha256::Hash,
    pub claim_public_key: PublicKey,
    #[serde(skip_serializing_if = "Option::is_none")]
    pub address: Option<String>,
    #[serde(skip_serializing_if = "Option::is_none")]
    pub address_signature: Option<String>,
    #[serde(skip_serializing_if = "Option::is_none")]
    pub referral_id: Option<String>,
}

#[derive(Debug, Clone, Serialize, Deserialize)]
#[serde(rename_all = "camelCase")]
pub struct CreateReverseResponse {
    pub id: String,
    pub invoice: String,
    pub swap_tree: SwapTree,
    pub lockup_address: String,
    pub refund_public_key: PublicKey,
    pub timeout_block_height: u32,
    pub onchain_amount: u32,
    pub blinding_key: Option<String>,
}
impl CreateReverseResponse {
    /// Validate reverse swap response
    /// Ensure reverse swap invoice uses the provided preimage
    /// Ensure reverse swap redeem script matches locally constructured SwapScript
    pub fn validate(
        &self,
        preimage: &Preimage,
        our_pubkey: &PublicKey,
        chain: Chain,
    ) -> Result<(), Error> {
        let invoice = Bolt11Invoice::from_str(&self.invoice)?;
        if &invoice.payment_hash().to_string() == &preimage.sha256.to_string() {
            ()
        } else {
            return Err(Error::Protocol(format!(
                "Preimage missmatch : {},{}",
                &invoice.payment_hash().to_string(),
                preimage.sha256.to_string()
            )));
        }

        match chain {
            Chain::Bitcoin | Chain::BitcoinTestnet | Chain::BitcoinRegtest => {
                let boltz_rev_script = BtcSwapScriptV2::reverse_from_swap_resp(&self, *our_pubkey)?;
                boltz_rev_script.validate_address(chain, self.lockup_address.clone())
            }
            Chain::Liquid | Chain::LiquidTestnet | Chain::LiquidRegtest => {
                let blinding_key = self.blinding_key.as_ref().unwrap();
                let boltz_rev_script =
                    LBtcSwapScriptV2::reverse_from_swap_resp(&self, *our_pubkey)?;
                boltz_rev_script.validate_address(chain, self.lockup_address.clone())
            }
        }
    }
}

#[derive(Debug, Clone, PartialEq)]
pub enum Side {
<<<<<<< HEAD
    From,
    To,
=======
    Lockup,
    Claim,
>>>>>>> ba449e0f
}

#[derive(Debug, Clone, Serialize, Deserialize)]
#[serde(rename_all = "camelCase")]
pub struct ChainSwapDetails {
    pub swap_tree: SwapTree,
    pub lockup_address: String,
    pub server_public_key: PublicKey,
    pub timeout_block_height: u32,
    pub amount: u32,
    pub blinding_key: Option<String>,
    pub refund_address: Option<String>,
    pub claim_address: Option<String>,
    pub bip21: Option<String>,
}

#[derive(Debug, Clone, Serialize, Deserialize)]
#[serde(rename_all = "camelCase")]
pub struct CreateChainRequest {
    pub from: String,
    pub to: String,
    pub preimage_hash: sha256::Hash,
    #[serde(skip_serializing_if = "Option::is_none")]
    pub claim_public_key: Option<PublicKey>,
    #[serde(skip_serializing_if = "Option::is_none")]
    pub refund_public_key: Option<PublicKey>,
    #[serde(skip_serializing_if = "Option::is_none")]
    pub user_lock_amount: Option<u32>,
    #[serde(skip_serializing_if = "Option::is_none")]
    pub server_lock_amount: Option<u32>,
    #[serde(skip_serializing_if = "Option::is_none")]
    pub pair_hash: Option<String>,
    #[serde(skip_serializing_if = "Option::is_none")]
    pub referral_id: Option<String>,
}

#[derive(Debug, Clone, Serialize, Deserialize)]
#[serde(rename_all = "camelCase")]
pub struct CreateChainResponse {
    pub id: String,
    pub claim_details: ChainSwapDetails,
    pub lockup_details: ChainSwapDetails,
}
impl CreateChainResponse {
    /// Validate chain swap response
    pub fn validate(
        &self,
        claim_pubkey: &PublicKey,
        refund_pubkey: &PublicKey,
        from_chain: Chain,
        to_chain: Chain,
    ) -> Result<(), Error> {
<<<<<<< HEAD
        self.validate_side(Side::From, from_chain, &self.lockup_details, refund_pubkey)?;
        self.validate_side(Side::To, to_chain, &self.claim_details, claim_pubkey)
=======
        self.validate_side(
            Side::Lockup,
            from_chain,
            &self.lockup_details,
            refund_pubkey,
        )?;
        self.validate_side(Side::Claim, to_chain, &self.claim_details, claim_pubkey)
>>>>>>> ba449e0f
    }

    fn validate_side(
        &self,
        side: Side,
        chain: Chain,
        details: &ChainSwapDetails,
        our_pubkey: &PublicKey,
    ) -> Result<(), Error> {
        match chain {
            Chain::Bitcoin | Chain::BitcoinTestnet | Chain::BitcoinRegtest => {
                let boltz_chain_script =
                    BtcSwapScriptV2::chain_from_swap_resp(side, details.clone(), *our_pubkey)?;
                boltz_chain_script.validate_address(chain, details.lockup_address.clone())
            }
            Chain::Liquid | Chain::LiquidTestnet | Chain::LiquidRegtest => {
                let blinding_key = details.blinding_key.as_ref().unwrap();
                let boltz_chain_script =
                    LBtcSwapScriptV2::chain_from_swap_resp(side, details.clone(), *our_pubkey)?;
                boltz_chain_script.validate_address(chain, details.lockup_address.clone())
            }
        }
    }
}

#[derive(Debug, Clone, Serialize, Deserialize)]
#[serde(rename_all = "camelCase")]
pub struct ChainSwapTx {
    pub id: String,
    pub hex: String,
}

#[derive(Debug, Clone, Serialize, Deserialize)]
#[serde(rename_all = "camelCase")]
pub struct ChainSwapTxTimeout {
    pub block_height: u32,
    pub eta: u32,
}

#[derive(Debug, Clone, Serialize, Deserialize)]
#[serde(rename_all = "camelCase")]
pub struct ChainSwapTxLock {
    pub transaction: ChainSwapTx,
    pub timeout: ChainSwapTxTimeout,
}

#[derive(Debug, Clone, Serialize, Deserialize)]
#[serde(rename_all = "camelCase")]
pub struct ChainSwapTxResp {
    pub user_lock: Option<ChainSwapTxLock>,
    pub server_lock: Option<ChainSwapTxLock>,
}

#[derive(Debug, Clone, Serialize, Deserialize)]
#[serde(rename_all = "camelCase")]
pub struct ReverseSwapTxResp {
    pub id: String,
    pub hex: String,
    pub timeout_block_height: u32,
}

#[derive(Debug, Clone, Serialize, Deserialize)]
#[serde(rename_all = "camelCase")]
pub struct SubmarineSwapTxResp {
    pub id: String,
    pub hex: String,
    pub timeout_block_height: u32,
    pub timeout_eta: u32,
}

#[derive(Debug, Clone, Serialize, Deserialize)]
#[serde(rename_all = "camelCase")]
pub struct PartialSig {
    pub pub_nonce: String,
    pub partial_signature: String,
}

#[derive(Debug, Clone, Serialize, Deserialize)]
#[serde(rename_all = "camelCase")]
pub struct ToSign {
    pub pub_nonce: String,
    pub transaction: String,
    pub index: u32,
}

pub struct Cooperative<'a> {
    pub boltz_api: &'a BoltzApiClientV2,
    pub swap_id: String,
    /// The pub_nonce is needed to post the claim tx details of the Chain swap
    pub pub_nonce: Option<MusigPubNonce>,
    /// The partial_sig is needed to post the claim tx details of the Chain swap
    pub partial_sig: Option<MusigPartialSignature>,
}

#[derive(Debug, Clone, Serialize, Deserialize)]
pub struct SwapUpdateTxDetails {
    pub id: String,
    pub hex: String,
}

#[derive(Debug, Clone, Serialize, Deserialize)]
#[serde(rename_all = "camelCase")]
pub struct Update {
    pub id: String,
    pub status: String,
    pub transaction: Option<SwapUpdateTxDetails>,
    pub zero_conf_rejected: Option<bool>,
}

#[derive(Debug, Clone, Serialize, Deserialize)]
pub struct RespError {
    pub id: String,
    pub error: String,
}

#[derive(Debug, Clone, Serialize, Deserialize)]
#[serde(untagged)]
pub enum SwapUpdate {
    Subscription {
        event: String,
        channel: String,
        args: Vec<String>,
    },
    Update {
        event: String,
        channel: String,
        args: Vec<Update>,
    },
    Error {
        event: String,
        channel: String,
        args: Vec<RespError>,
    },
}<|MERGE_RESOLUTION|>--- conflicted
+++ resolved
@@ -38,8 +38,6 @@
     pub lbtc: u32,
 }
 
-<<<<<<< HEAD
-=======
 fn check_limits_within(maximal: u64, minimal: u64, output_amount: u64) -> Result<(), Error> {
     if output_amount < minimal as u64 {
         return Err(Error::Protocol(format!(
@@ -57,7 +55,6 @@
 }
 
 /// Various limits of swap parameters
->>>>>>> ba449e0f
 #[derive(Serialize, Deserialize, Debug, Clone)]
 #[serde(rename_all = "camelCase")]
 pub struct PairLimits {
@@ -108,62 +105,6 @@
 
 #[derive(Serialize, Deserialize, Debug, Clone)]
 #[serde(rename_all = "camelCase")]
-<<<<<<< HEAD
-pub struct ReverseLimits {
-    /// Maximum swap amount
-    pub maximal: u64,
-    /// Minimum swap amount
-    pub minimal: u64,
-}
-
-fn check_limits_within(maximal: u64, minimal: u64, output_amount: u64) -> Result<(), Error> {
-    if output_amount < minimal as u64 {
-        return Err(Error::Protocol(format!(
-            "Ouput amount is below minimum {}",
-            minimal
-        )));
-    }
-    if output_amount > maximal as u64 {
-        return Err(Error::Protocol(format!(
-            "Ouput amount is above maximum {}",
-            maximal
-        )));
-    }
-    Ok(())
-}
-
-impl PairLimits {
-    /// Check whether the output amount intended is within the Limits
-    pub fn within(&self, output_amount: u64) -> Result<(), Error> {
-        check_limits_within(self.maximal, self.minimal, output_amount)
-    }
-}
-
-impl ReverseLimits {
-    /// Check whether the output amount intended is within the Limits
-    pub fn within(&self, output_amount: u64) -> Result<(), Error> {
-        check_limits_within(self.maximal, self.minimal, output_amount)
-    }
-}
-
-#[derive(Serialize, Deserialize, Debug, Clone)]
-#[serde(rename_all = "camelCase")]
-pub struct PairMinerFees {
-    lockup: u64,
-    claim: u64,
-}
-
-#[derive(Serialize, Deserialize, Debug, Clone)]
-#[serde(rename_all = "camelCase")]
-pub struct ChainMinerFees {
-    server: u64,
-    user: PairMinerFees,
-}
-
-#[derive(Serialize, Deserialize, Debug, Clone)]
-#[serde(rename_all = "camelCase")]
-=======
->>>>>>> ba449e0f
 pub struct ChainFees {
     pub percentage: f64,
     pub miner_fees: ChainMinerFees,
@@ -219,13 +160,9 @@
 #[derive(Serialize, Deserialize, Debug, Clone)]
 #[serde(rename_all = "camelCase")]
 pub struct SubmarineFees {
-<<<<<<< HEAD
-    pub percentage: f64,
-=======
     /// The percentage of the "send amount" that is charged by Boltz as "Boltz Fee".
     pub percentage: f64,
     /// The network fees charged for locking up and claiming funds onchain. These values are absolute, denominated in 10 ** -8 of the quote asset.
->>>>>>> ba449e0f
     pub miner_fees: u64,
 }
 
@@ -789,13 +726,8 @@
 
 #[derive(Debug, Clone, PartialEq)]
 pub enum Side {
-<<<<<<< HEAD
-    From,
-    To,
-=======
     Lockup,
     Claim,
->>>>>>> ba449e0f
 }
 
 #[derive(Debug, Clone, Serialize, Deserialize)]
@@ -848,10 +780,6 @@
         from_chain: Chain,
         to_chain: Chain,
     ) -> Result<(), Error> {
-<<<<<<< HEAD
-        self.validate_side(Side::From, from_chain, &self.lockup_details, refund_pubkey)?;
-        self.validate_side(Side::To, to_chain, &self.claim_details, claim_pubkey)
-=======
         self.validate_side(
             Side::Lockup,
             from_chain,
@@ -859,7 +787,6 @@
             refund_pubkey,
         )?;
         self.validate_side(Side::Claim, to_chain, &self.claim_details, claim_pubkey)
->>>>>>> ba449e0f
     }
 
     fn validate_side(

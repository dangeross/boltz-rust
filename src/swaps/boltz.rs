//!
//! ### DEPRECATED v1 API. We recommend using v2, taproot API.
//! ## Estimate fees
//!
//! ### Example
//! ```
//! let client = BoltzApiClient::new(BOLTZ_MAINNET_URL);
//! let pairs = client.get_pairs()?;
//! let btc_pair = pairs.get_btc_pair();
//! let output_amount = 75_000;
//! let base_fees = btc_pair.fees.reverse_base(output_amount)?;
//! let claim_fee = btc_pair.fees.reverse_claim_estimate();
//! println!("CALCULATED FEES: {}", base_fees);
//! println!("ONCHAIN LOCKUP: {}", output_amount - base_fees);
//! println!(
//!     "ONCHAIN RECIEVABLE: {}",
//!     output_amount - base_fees - claim_fee
//! );
//! let mnemonic = "bacon bacon bacon bacon bacon bacon bacon bacon bacon bacon bacon bacon bacon bacon bacon bacon bacon bacon bacon bacon bacon bacon bacon bacon";
//! let claim_key_pair = SwapKey::from_reverse_account(mnemonic, "", Chain::Bitcoin, 0)
//!     ?
//!     .keypair;

//! let preimage = Preimage::new();
//! let request = CreateSwapRequest::new_btc_reverse_invoice_amt(
//!     btc_pair.hash,
//!     preimage.sha256.clone().to_string(),
//!     claim_key_pair.public_key().to_string(),
//!     output_amount,
//! );
//! let response = client.create_swap(request)?;
//! assert!(response.validate_reverse(preimage, claim_key_pair, Chain::Bitcoin));
//! println!("Onchain Amount: {}", response.onchain_amount?);
//! assert!((output_amount - base_fees) == response.onchain_amount?);

//! ```
use crate::error::Error;
use crate::network::Chain;
use bitcoin::absolute::LockTime;
use bitcoin::secp256k1::Keypair;
use bitcoin::PublicKey;
use bitcoin::ScriptBuf;
use elements::secp256k1_zkp::Keypair as ZKKeyPair;
use elements::secp256k1_zkp::Secp256k1 as ZKSecp256k1;
use lightning_invoice::Bolt11Invoice;
use serde_json::Value;
use ureq::AgentBuilder;
// use reqwest;
use crate::swaps::bitcoin::BtcSwapScript;
use crate::swaps::liquid::LBtcSwapScript;
use crate::util::secrets::Preimage;
use serde::Serializer;
use serde::{Deserialize, Serialize};
use serde_json;
use std::str::FromStr;
use std::sync::Arc;

pub const BOLTZ_TESTNET_URL: &str = "https://testnet.boltz.exchange/api";
pub const BOLTZ_MAINNET_URL: &str = "https://api.boltz.exchange";

#[derive(Debug, Clone, PartialEq)]
pub enum SwapTxKind {
    Claim,
    Refund,
}
/// Reference Documnetation: https://docs.boltz.exchange/v/api/
pub struct BoltzApiClient {
    base_url: String,
}

impl BoltzApiClient {
    pub fn new(base_url: &str) -> Self {
        BoltzApiClient {
            base_url: base_url.to_string(),
        }
    }

    /// Make a get request. returns the Response
    fn get(&self, end_point: &str) -> Result<String, Error> {
        let url = format!("{}/{}", self.base_url, end_point);
        Ok(ureq::get(&url).call()?.into_string()?)
    }

    /// Make a Post request. Returns the Response
    fn post(&self, end_point: &str, data: Value) -> Result<String, Error> {
        let url = format!("{}/{}", self.base_url, end_point);

        let response = match native_tls::TlsConnector::new() {
            // If native_tls is available, use that for TLS
            // It has better handling of close_notify, which avoids some POST call failures
            // See https://github.com/SatoshiPortal/boltz-rust/issues/39
            Ok(tls_connector) => AgentBuilder::new()
                .tls_connector(Arc::new(tls_connector))
                .build()
                .request("POST", &url)
                .send_json(data)?
                .into_string()?,
            // If native_tls is not available, fallback to the default (rustls)
            Err(_) => ureq::post(&url).send_json(data)?.into_string()?,
        };
        Ok(response)
    }
    /// In order to create a swap, one first has to know which pairs are supported and what kind of rates, limits and fees are applied when creating a new swap.
    /// The following call returns this information.
    pub fn get_pairs(&self) -> Result<GetPairsResponse, Error> {
        Ok(serde_json::from_str(&self.get("getpairs")?)?)
    }

    pub fn get_fee_estimation(&self) -> Result<GetFeeEstimationResponse, Error> {
        Ok(serde_json::from_str(&self.get("getfeeestimation")?)?)
    }
    /// Create a swap. This method supports using either a Submarine or Reverse SwapRequest
    /// Check CreateSwapRequest to see how to construct each swap request.
    pub fn create_swap(&self, request: CreateSwapRequest) -> Result<CreateSwapResponse, Error> {
        let data = serde_json::to_value(request)?;
        Ok(serde_json::from_str(&self.post("createswap", data)?)?)
    }
    /// Checks the status of an ongoing swap with boltz.
    pub fn swap_status(&self, request: SwapStatusRequest) -> Result<SwapStatusResponse, Error> {
        let data = serde_json::to_value(request)?;
        Ok(serde_json::from_str(&self.post("swapstatus", data)?)?)
    }
}

#[derive(Deserialize, Debug)]
pub enum PairId {
    BtcBtc,
    LBtcBtc,
}

impl Serialize for PairId {
    fn serialize<S>(&self, serializer: S) -> Result<S::Ok, S::Error>
    where
        S: Serializer,
    {
        let s = match *self {
            PairId::BtcBtc => "BTC/BTC",
            PairId::LBtcBtc => "L-BTC/BTC",
        };
        serializer.serialize_str(s)
    }
}

impl ToString for PairId {
    fn to_string(&self) -> String {
        match self {
            PairId::BtcBtc => "BTC/BTC".to_string(),
            PairId::LBtcBtc => "L-BTC/BTC".to_string(),
        }
    }
}

impl FromStr for PairId {
    type Err = ();

    fn from_str(s: &str) -> Result<Self, Self::Err> {
        match s {
            "BTC/BTC" => Ok(PairId::BtcBtc),
            "L-BTC/BTC" => Ok(PairId::LBtcBtc),
            _ => Err(()),
        }
    }
}

#[derive(Serialize, Deserialize, Debug)]
pub struct GetPairsResponse {
    pub info: Vec<String>,
    pub warnings: Vec<String>,
    pub pairs: Pairs,
}

impl GetPairsResponse {
    /// Get the BtcBtc Pair data from the response.
    /// Returns None if not found.
    pub fn get_btc_pair(&self) -> Option<Pair> {
        self.pairs.pairs.get(&PairId::BtcBtc.to_string()).cloned()
    }

    /// Get the LBtcBtc Pair data from the response.
    /// Returns None if not found.
    pub fn get_lbtc_pair(&self) -> Option<Pair> {
        self.pairs.pairs.get(&PairId::LBtcBtc.to_string()).cloned()
    }
}
#[derive(Serialize, Deserialize, Debug, Clone)]
pub struct Pairs {
    #[serde(flatten)]
    pub pairs: std::collections::HashMap<String, Pair>,
}

#[derive(Serialize, Deserialize, Debug, Clone)]
#[serde(rename_all = "camelCase")]
pub struct Pair {
    /// Required to create swaps.
    /// Represents a hash of rates, fees and limits.
    /// Using a pair hash to create a swap represents accepting these values
    pub hash: String,
    /// The exchange rate of the pair
    pub rate: f64,
    /// The minimum/maximum order size
    pub limits: Limits,
    /// Boltz + Miner fees
    pub fees: Fees,
}

#[derive(Serialize, Deserialize, Debug, Clone)]
#[serde(rename_all = "camelCase")]
pub struct Limits {
    pub maximal: i64,
    pub minimal: i64,
    /// The maximal amounts that will be accepted without chain confirmations by Boltz. 0 indicates that Boltz will not accept 0-conf.
    pub maximal_zero_conf: MaximalZeroConf,
}
impl Limits {
    /// Check whether the output amount intended is within the Limits
    pub fn within(&self, output_amount: u64) -> Result<(), Error> {
        if output_amount < self.minimal as u64 {
            return Err(Error::Protocol(format!(
                "Ouput amount is below minimum {}",
                self.minimal
            )));
        }
        if output_amount > self.maximal as u64 {
            return Err(Error::Protocol(format!(
                "Ouput amount is above maximum {}",
                self.maximal
            )));
        }
        Ok(())
    }
}

#[derive(Serialize, Deserialize, Debug, Clone)]
#[serde(rename_all = "camelCase")]
pub struct MaximalZeroConf {
    pub base_asset: i64,
    pub quote_asset: i64,
}

#[derive(Serialize, Deserialize, Debug, Clone)]
#[serde(rename_all = "camelCase")]
pub struct MinerFees {
    pub base_asset: AssetMinerFee,
    pub quote_asset: AssetMinerFee,
}
#[derive(Serialize, Deserialize, Debug, Clone)]
pub struct AssetMinerFee {
    pub normal: i64,
    pub reverse: ReverseMinerFee,
}

#[derive(Serialize, Deserialize, Debug, Clone)]
pub struct ReverseMinerFee {
    pub claim: i64,
    pub lockup: i64,
}
#[derive(Serialize, Deserialize, Debug, Clone)]
#[serde(rename_all = "camelCase")]
pub struct Fees {
    /// The percentage of the "send amount" that is charged by Boltz as "Boltz Fee" for swaps from quote to base asset (e.g. Lightning -> Bitcoin).
    pub percentage: f64,
    /// The percentage of the "send amount" that is charged by Boltz as "Boltz Fee" for swaps from base to quote asset (e.g. Bitcoin -> Lightning).
    pub percentage_swap_in: f64,
    /// The network fees charged for locking up and claiming funds onchain. These values are absolute, denominated in 10 ** -8 of the quote asset.
    pub miner_fees: MinerFees,
}

impl Fees {
    /// Calculate total submarine fees (boltz + claim + lockup_estimate)
    pub fn submarine_total(&self, invoice_amount_sat: u64) -> u64 {
        let boltz = self.submarine_boltz(invoice_amount_sat);
        let claim = self.submarine_claim();
        let lockup = self.submarine_lockup_estimate();
        boltz + claim + lockup
    }
    /// Calculate boltz fees for a submarine swap, given the invoice amount
    pub fn submarine_boltz(&self, invoice_amount_sat: u64) -> u64 {
        let boltz_fee =
            ((self.percentage_swap_in / 100.0) * invoice_amount_sat as f64).ceil() as u64;
        boltz_fee
    }
    /// Get claim miner fees for a submarine swap
    pub fn submarine_claim(&self) -> u64 {
        self.miner_fees.base_asset.normal as u64
    }
    /// Get onchain lockup miner fees for a submarine swap
    pub fn submarine_lockup_estimate(&self) -> u64 {
        self.miner_fees.base_asset.normal as u64
    }
    /// Calculate total reverse fees (boltz + claim + lockup_estimate)
    pub fn reverse_total(&self, invoice_amount_sat: u64) -> u64 {
        let boltz = self.reverse_boltz(invoice_amount_sat);
        let lockup = self.reverse_lockup();
        let claim = self.reverse_claim_estimate();
        boltz + lockup + claim
    }
    /// Calculate boltz fees for a reverse swap, given the invoice amount
    pub fn reverse_boltz(&self, invoice_amount_sat: u64) -> u64 {
        let boltz_fee = ((self.percentage / 100.0) * invoice_amount_sat as f64).ceil() as u64;
        boltz_fee
    }
    /// Get lockup miner fees for a reverse swap
    pub fn reverse_lockup(&self) -> u64 {
        let lockup_fee = (self.miner_fees.base_asset.reverse.lockup) as u64;
        lockup_fee
    }
    /// Estimate claim tx miner fee (claim miner fee) for a reverse swap
    pub fn reverse_claim_estimate(&self) -> u64 {
        self.miner_fees.base_asset.reverse.claim as u64
    }
}

/// States for a submarine swap.
///
/// See <https://docs.boltz.exchange/v/api/lifecycle#normal-submarine-swaps>
#[derive(Serialize, Deserialize, Debug)]
#[serde(rename_all = "snake_case")]
pub enum SubSwapStates {
    /// Initial state of the swap; optionally the initial state can also be `invoice.set` in case
    /// the invoice was already specified in the request that created the swap.
    Created,
    /// The lockup transaction was found in the mempool, meaning the user sent funds to the
    /// lockup address.
    TransactionMempool,
    /// The lockup transaction was included in a block.
    TransactionConfirmed,
    /// The swap has an invoice that should be paid.
    /// Can be the initial state when the invoice was specified in the request that created the swap
    InvoiceSet,
    /// Boltz successfully paid the invoice.
    InvoicePaid,
<<<<<<< HEAD
    InvoicePending,
=======
    /// Boltz started paying the invoice.
    InvoicePending,
    /// Boltz failed to pay the invoice. In this case the user needs to broadcast a refund
    /// transaction to reclaim the locked up onchain coins.
>>>>>>> ba449e0f
    InvoiceFailedToPay,
    /// Indicates that after the invoice was successfully paid, the onchain were successfully
    /// claimed by Boltz. This is the final status of a successful Normal Submarine Swap.
    TransactionClaimed,
<<<<<<< HEAD
    TransactionClaimPending,
    TransactionLockupFailed,
=======
    /// Indicates that Boltz is ready for the creation of a cooperative signature for a key path
    /// spend. Taproot Swaps are not claimed immediately by Boltz after the invoice has been paid,
    /// but instead Boltz waits for the API client to post a signature for a key path spend. If the
    /// API client does not cooperate in a key path spend, Boltz will eventually claim via the script path.
    TransactionClaimPending,
    /// Indicates the lockup failed, which is usually because the user sent too little.
    TransactionLockupFailed,
    /// Indicates the user didn't send onchain (lockup) and the swap expired (approximately 24h).
    /// This means that it was cancelled and chain L-BTC shouldn't be sent anymore.
>>>>>>> ba449e0f
    SwapExpired,
}

impl ToString for SubSwapStates {
    fn to_string(&self) -> String {
        match self {
            SubSwapStates::Created => "swap.created".to_string(),
            SubSwapStates::TransactionMempool => "transaction.mempool".to_string(),
            SubSwapStates::TransactionConfirmed => "transaction.confirmed".to_string(),
            SubSwapStates::InvoiceSet => "invoice.set".to_string(),
            SubSwapStates::InvoicePaid => "invoice.paid".to_string(),
            SubSwapStates::InvoicePending => "invoice.pending".to_string(),
            SubSwapStates::InvoiceFailedToPay => "invoice.failedToPay".to_string(),
            SubSwapStates::TransactionClaimed => "transaction.claimed".to_string(),
            SubSwapStates::TransactionClaimPending => "transaction.claim.pending".to_string(),
            SubSwapStates::TransactionLockupFailed => "transaction.lockupFailed".to_string(),
            SubSwapStates::SwapExpired => "swap.expired".to_string(),
        }
    }
}

impl FromStr for SubSwapStates {
    type Err = ();

    fn from_str(s: &str) -> Result<Self, Self::Err> {
        match s {
            "swap.created" => Ok(SubSwapStates::Created),
            "transaction.mempool" => Ok(SubSwapStates::TransactionMempool),
            "transaction.confirmed" => Ok(SubSwapStates::TransactionConfirmed),
            "invoice.set" => Ok(SubSwapStates::InvoiceSet),
            "invoice.paid" => Ok(SubSwapStates::InvoicePaid),
            "invoice.pending" => Ok(SubSwapStates::InvoicePending),
            "invoice.failedToPay" => Ok(SubSwapStates::InvoiceFailedToPay),
            "transaction.claimed" => Ok(SubSwapStates::TransactionClaimed),
            "transaction.claim.pending" => Ok(SubSwapStates::TransactionClaimPending),
            "transaction.lockupFailed" => Ok(SubSwapStates::TransactionLockupFailed),
            "swap.expired" => Ok(SubSwapStates::SwapExpired),
            _ => Err(()),
        }
    }
}

/// States for a reverse swap.
///
/// See <https://docs.boltz.exchange/v/api/lifecycle#reverse-submarine-swaps>
#[derive(Serialize, Deserialize, Debug)]
#[serde(rename_all = "snake_case")]
pub enum RevSwapStates {
    /// Initial state of a newly created Reverse Submarine Swap.
    Created,
    /// Optional and currently not enabled on Boltz. If Boltz requires prepaying miner fees via a
    /// separate Lightning invoice, this state is set when the miner fee invoice was successfully paid.
    MinerFeePaid,
    /// Boltz's lockup transaction is found in the mempool which will only happen after the user
    /// paid the Lightning hold invoice.
    TransactionMempool,
    /// The lockup transaction was included in a block. This state is skipped, if the client
    /// optionally accepts the transaction without confirmation. Boltz broadcasts chain transactions
    /// non-RBF only.
    TransactionConfirmed,
    /// The transaction claiming onchain was broadcast by the user's client and Boltz used the
    /// preimage of this transaction to settle the Lightning invoice. This is the final status of a
    /// successful Reverse Submarine Swap.
    InvoiceSettled,
    /// Set when the invoice of Boltz expired and pending HTLCs are cancelled. Boltz invoices
    /// currently expire after 50% of the swap timeout window.
    InvoiceExpired,
    /// This is the final status of a swap, if the swap expires without the lightning invoice being paid.
    SwapExpired,
    /// Set in the unlikely event that Boltz is unable to send the agreed amount of onchain coins
    /// after the user set up the payment to the provided Lightning invoice. If this happens, the
    /// pending Lightning HTLC will also be cancelled. The Lightning bitcoin automatically bounce
    /// back to the user, no further action or refund is required and the user didn't pay any fees.
    TransactionFailed,
    /// This is the final status of a swap, if the user successfully set up the Lightning payment
    /// and Boltz successfully locked up coins onchain, but the Boltz API Client did not claim
    /// the locked oncahin coins before swap expiry. In this case, Boltz will also automatically refund
    /// its own locked onchain coins and the Lightning payment is cancelled.
    TransactionRefunded,
}

impl ToString for RevSwapStates {
    fn to_string(&self) -> String {
        match self {
            RevSwapStates::Created => "swap.created".to_string(),
            RevSwapStates::MinerFeePaid => "minerfee.paid".to_string(),
            RevSwapStates::TransactionMempool => "transaction.mempool".to_string(),
            RevSwapStates::TransactionConfirmed => "transaction.confirmed".to_string(),
            RevSwapStates::InvoiceSettled => "invoice.settled".to_string(),
            RevSwapStates::InvoiceExpired => "invoice.expired".to_string(),
            RevSwapStates::SwapExpired => "swap.expired".to_string(),
            RevSwapStates::TransactionFailed => "transaction.failed".to_string(),
            RevSwapStates::TransactionRefunded => "transaction.refunded".to_string(),
        }
    }
}

impl FromStr for RevSwapStates {
    type Err = ();

    fn from_str(s: &str) -> Result<Self, Self::Err> {
        match s {
            "swap.created" => Ok(RevSwapStates::Created),
            "minerfee.paid" => Ok(RevSwapStates::MinerFeePaid),
            "transaction.mempool" => Ok(RevSwapStates::TransactionMempool),
            "transaction.confirmed" => Ok(RevSwapStates::TransactionConfirmed),
            "invoice.settled" => Ok(RevSwapStates::InvoiceSettled),
            "invoice.expired" => Ok(RevSwapStates::InvoiceExpired),
            "swap.expired" => Ok(RevSwapStates::SwapExpired),
            "transaction.failed" => Ok(RevSwapStates::TransactionFailed),
            "transaction.refunded" => Ok(RevSwapStates::TransactionRefunded),
            _ => Err(()),
        }
    }
}

#[derive(Serialize, Deserialize, Debug)]
#[serde(rename_all = "snake_case")]
pub enum ChainSwapStates {
    Created,
    TransactionZeroConfRejected,
    TransactionMempool,
    TransactionConfirmed,
    TransactionServerMempool,
    TransactionServerConfirmed,
    TransactionClaimed,
<<<<<<< HEAD
    TransactionClaimPending,
=======
>>>>>>> ba449e0f
    TransactionLockupFailed,
    SwapExpired,
    TransactionFailed,
    TransactionRefunded,
}

impl ToString for ChainSwapStates {
    fn to_string(&self) -> String {
        match self {
            ChainSwapStates::Created => "swap.created".to_string(),
<<<<<<< HEAD
            ChainSwapStates::TransactionZeroConfRejected => "transaction.zeroconf.rejected".to_string(),
            ChainSwapStates::TransactionMempool => "transaction.mempool".to_string(),
            ChainSwapStates::TransactionConfirmed => "transaction.confirmed".to_string(),
            ChainSwapStates::TransactionServerMempool => "transaction.server.mempool".to_string(),
            ChainSwapStates::TransactionServerConfirmed => "transaction.server.confirmed".to_string(),
            ChainSwapStates::TransactionClaimed => "transaction.claimed".to_string(),
            ChainSwapStates::TransactionClaimPending => "transaction.claim.pending".to_string(),
=======
            ChainSwapStates::TransactionZeroConfRejected => {
                "transaction.zeroconf.rejected".to_string()
            }
            ChainSwapStates::TransactionMempool => "transaction.mempool".to_string(),
            ChainSwapStates::TransactionConfirmed => "transaction.confirmed".to_string(),
            ChainSwapStates::TransactionServerMempool => "transaction.server.mempool".to_string(),
            ChainSwapStates::TransactionServerConfirmed => {
                "transaction.server.confirmed".to_string()
            }
            ChainSwapStates::TransactionClaimed => "transaction.claimed".to_string(),
>>>>>>> ba449e0f
            ChainSwapStates::TransactionLockupFailed => "transaction.lockupFailed".to_string(),
            ChainSwapStates::SwapExpired => "swap.expired".to_string(),
            ChainSwapStates::TransactionFailed => "transaction.failed".to_string(),
            ChainSwapStates::TransactionRefunded => "transaction.refunded".to_string(),
        }
    }
}

impl FromStr for ChainSwapStates {
    type Err = ();

    fn from_str(s: &str) -> Result<Self, Self::Err> {
        match s {
            "swap.created" => Ok(ChainSwapStates::Created),
            "transaction.zeroconf.rejected" => Ok(ChainSwapStates::TransactionZeroConfRejected),
            "transaction.mempool" => Ok(ChainSwapStates::TransactionMempool),
            "transaction.confirmed" => Ok(ChainSwapStates::TransactionConfirmed),
            "transaction.server.mempool" => Ok(ChainSwapStates::TransactionServerMempool),
            "transaction.server.confirmed" => Ok(ChainSwapStates::TransactionServerConfirmed),
            "transaction.claimed" => Ok(ChainSwapStates::TransactionClaimed),
<<<<<<< HEAD
            "transaction.claim.pending" => Ok(ChainSwapStates::TransactionClaimPending),
=======
>>>>>>> ba449e0f
            "transaction.lockupFailed" => Ok(ChainSwapStates::TransactionLockupFailed),
            "swap.expired" => Ok(ChainSwapStates::SwapExpired),
            "transaction.failed" => Ok(ChainSwapStates::TransactionFailed),
            "transaction.refunded" => Ok(ChainSwapStates::TransactionRefunded),
            _ => Err(()),
        }
    }
}

#[derive(Serialize, Deserialize, Debug, PartialEq, Clone, Copy)]
#[serde(rename_all = "lowercase")]
pub enum SwapType {
    Submarine,
    ReverseSubmarine,
    Chain,
}

#[derive(Serialize, Deserialize, Debug)]
#[serde(rename_all = "lowercase")]
pub enum OrderSide {
    Buy,
    Sell,
}

impl ToString for OrderSide {
    fn to_string(&self) -> String {
        match self {
            OrderSide::Buy => "buy".to_string(),
            OrderSide::Sell => "sell".to_string(),
        }
    }
}

impl FromStr for OrderSide {
    type Err = ();

    fn from_str(s: &str) -> Result<Self, Self::Err> {
        match s {
            "buy" => Ok(OrderSide::Buy),
            "sell" => Ok(OrderSide::Sell),
            _ => Err(()),
        }
    }
}

/// Structure to create a swap request with boltz
#[derive(Serialize, Deserialize, Debug)]
#[serde(rename_all = "camelCase")]
pub struct CreateSwapRequest {
    #[serde(rename = "type")]
    swap_type: SwapType,
    pair_id: PairId,
    order_side: OrderSide,
    pair_hash: String,
    #[serde(skip_serializing_if = "Option::is_none")]
    invoice: Option<String>,
    #[serde(skip_serializing_if = "Option::is_none")]
    refund_public_key: Option<String>,
    #[serde(skip_serializing_if = "Option::is_none")]
    preimage_hash: Option<String>,
    #[serde(skip_serializing_if = "Option::is_none")]
    claim_public_key: Option<String>,
    #[serde(skip_serializing_if = "Option::is_none")]
    timeout_block_height: Option<u64>,
    #[serde(skip_serializing_if = "Option::is_none")]
    onchain_amount: Option<u64>,
    #[serde(skip_serializing_if = "Option::is_none")]
    invoice_amount: Option<u64>,
    #[serde(skip_serializing_if = "Option::is_none")]
    channel: Option<ChannelDetails>,
}

impl CreateSwapRequest {
    /// Create a BTC->LN Submarine Swap
    pub fn new_btc_submarine(
        pair_hash: &str,
        invoice: &str,
        refund_pubkey: &str,
    ) -> CreateSwapRequest {
        CreateSwapRequest {
            swap_type: SwapType::Submarine,
            pair_id: PairId::BtcBtc,
            order_side: OrderSide::Sell,
            pair_hash: pair_hash.to_string(),
            invoice: Some(invoice.to_string()),
            refund_public_key: Some(refund_pubkey.to_string()),
            preimage_hash: None,
            claim_public_key: None,
            timeout_block_height: None,
            onchain_amount: None,
            invoice_amount: None,
            channel: None,
        }
    }
    /// Creates a LN->BTC Reverse Swap
    /// This method sets the amount of the invoice that will be generated by Boltz
    /// Eg. Swap for amount 50,000 sats will create an invoice for 50,000 sats
    /// Fees will be deducted from the onchain swap script amount
    pub fn new_btc_reverse_invoice_amt(
        pair_hash: &str,
        preimage_hash: &str,
        claim_public_key: &str,
        invoice_amount: u64,
    ) -> CreateSwapRequest {
        CreateSwapRequest {
            swap_type: SwapType::ReverseSubmarine,
            pair_id: PairId::BtcBtc,
            order_side: OrderSide::Buy,
            pair_hash: pair_hash.to_string(),
            invoice: None,
            refund_public_key: None,
            preimage_hash: Some(preimage_hash.to_string()),
            claim_public_key: Some(claim_public_key.to_string()),
            timeout_block_height: None,
            invoice_amount: Some(invoice_amount),
            onchain_amount: None,
            channel: None,
        }
    }
    /// Creates a LN->BTC Reverse Swap
    /// This method sets the amount of the onchain swap script
    /// Eg. Swap for amount 50,000 sats will create an invoice for (50,000 + fees) sats
    /// The onchain amount to sweep will be exactly 50,000
    pub fn new_btc_reverse_onchain_amt(
        pair_hash: &str,
        preimage_hash: &str,
        claim_public_key: &str,
        onchain_amount: u64,
    ) -> CreateSwapRequest {
        CreateSwapRequest {
            swap_type: SwapType::ReverseSubmarine,
            pair_id: PairId::BtcBtc,
            order_side: OrderSide::Buy,
            pair_hash: pair_hash.to_string(),
            invoice: None,
            refund_public_key: None,
            preimage_hash: Some(preimage_hash.to_string()),
            claim_public_key: Some(claim_public_key.to_string()),
            timeout_block_height: None,
            onchain_amount: Some(onchain_amount),
            invoice_amount: None,
            channel: None,
        }
    }

    /// Create a BTC->LN Submarine Swap
    pub fn new_lbtc_submarine(
        pair_hash: &str,
        invoice: &str,
        refund_public_key: &str,
    ) -> CreateSwapRequest {
        CreateSwapRequest {
            swap_type: SwapType::Submarine,
            pair_id: PairId::LBtcBtc,
            order_side: OrderSide::Sell,
            pair_hash: pair_hash.to_string(),
            invoice: Some(invoice.to_string()),
            refund_public_key: Some(refund_public_key.to_string()),
            preimage_hash: None,
            claim_public_key: None,
            timeout_block_height: None,
            onchain_amount: None,
            invoice_amount: None,
            channel: None,
        }
    }

    /// Creates a LN->LBTC Reverse Swap
    /// This method sets the amount of the invoice that will be generated by Boltz
    /// Eg. Swap for amount 50,000 sats will create an invoice for 50,000 sats
    /// Fees will be deducted from the onchain swap script amount
    pub fn new_lbtc_reverse_invoice_amt(
        pair_hash: String,
        preimage_hash: String,
        claim_public_key: String,
        invoice_amount: u64,
    ) -> CreateSwapRequest {
        CreateSwapRequest {
            swap_type: SwapType::ReverseSubmarine,
            pair_id: PairId::LBtcBtc,
            order_side: OrderSide::Buy,
            pair_hash,
            invoice: None,
            refund_public_key: None,
            preimage_hash: Some(preimage_hash),
            claim_public_key: Some(claim_public_key),
            timeout_block_height: None,
            onchain_amount: None,
            invoice_amount: Some(invoice_amount),
            channel: None,
        }
    }

    /// Creates a LN->BTC Reverse Swap
    /// This method sets the amount of the onchain swap script
    /// Eg. Swap for amount 50,000 sats will create an invoice for (50,000 + fees) sats
    /// The onchain amount to sweep will be exactly 50,000
    pub fn new_lbtc_reverse_onchain_amt(
        pair_hash: String,
        preimage_hash: String,
        claim_public_key: String,
        onchain_amount: u64,
    ) -> CreateSwapRequest {
        CreateSwapRequest {
            swap_type: SwapType::ReverseSubmarine,
            pair_id: PairId::LBtcBtc,
            order_side: OrderSide::Buy,
            pair_hash,
            invoice: None,
            refund_public_key: None,
            preimage_hash: Some(preimage_hash),
            claim_public_key: Some(claim_public_key),
            timeout_block_height: None,
            onchain_amount: Some(onchain_amount),
            invoice_amount: None,
            channel: None,
        }
    }
}

#[derive(Serialize, Deserialize, Debug)]
#[serde(rename_all = "camelCase")]
pub struct ChannelDetails {
    auto: bool,
    private: bool,
    inbound_liquidity: u64,
}

#[derive(Serialize, Deserialize, Debug, Clone)]
#[serde(rename_all = "camelCase")]
pub struct CreateSwapResponse {
    pub id: String,
    pub invoice: Option<String>,
    pub redeem_script: Option<String>,
    pub timeout_block_height: Option<u32>,
    pub onchain_amount: Option<u64>,
    pub lockup_address: Option<String>,
    pub miner_fee_invoice: Option<String>,
    pub service_fee_percentage: Option<f64>,
    pub preimage: Option<String>,
    pub claim_address: Option<String>,
    pub claim_public_key: Option<String>,
    pub private_key: Option<String>,
    pub refund_address: Option<String>,
    pub refund_public_key: Option<String>,
    pub blinding_key: Option<String>,
    pub address: Option<String>,
    pub expected_amount: Option<u64>,
}

impl CreateSwapResponse {
    /// Get a copy of the id of the swap
    pub fn get_id(&self) -> String {
        self.id.clone()
    }
    /// Get a copy of the redeem script
    pub fn get_redeem_script(&self) -> Result<String, Error> {
        Ok(self.redeem_script.clone().ok_or(Error::Protocol(
            "Boltz response does not contain a redeem script.".to_string(),
        ))?)
    }

    /// Get a copy of the address to fund for a submarine swap
    pub fn get_funding_address(&self) -> Result<String, Error> {
        Ok(self.address.clone().ok_or(Error::Protocol(
            "Boltz response does not contain funding address.".to_string(),
        ))?)
    }

    /// Get a copy of the expected amount to fund a submarine swap
    pub fn get_funding_amount(&self) -> Result<u64, Error> {
        Ok(self.expected_amount.clone().ok_or(Error::Protocol(
            "Boltz response does not contain an expected amount.".to_string(),
        ))?)
    }

    /// Get a copy of the blinding key.
    pub fn get_blinding_key(&self) -> Result<String, Error> {
        Ok(self.blinding_key.clone().ok_or(Error::Protocol(
            "Boltz response does not contain an blinding key.".to_string(),
        ))?)
    }

    /// Get a copy of the lockup address to sweep for a reverse swap
    pub fn get_lockup_address(&self) -> Result<String, Error> {
        Ok(self.lockup_address.clone().ok_or(Error::Protocol(
            "Boltz response does not contain an lockup address.".to_string(),
        ))?)
    }

    /// Get a copy of the onchain lockup amount (utxo size of a reverse swap)
    pub fn get_lockup_amount(&self) -> Result<u64, Error> {
        Ok(self.onchain_amount.clone().ok_or(Error::Protocol(
            "Boltz response does not contain an expected amount.".to_string(),
        ))?)
    }

    /// Get a copy of the Timelock value
    pub fn get_timeout(&self) -> Result<u32, Error> {
        Ok(self.timeout_block_height.clone().ok_or(Error::Protocol(
            "Boltz response does not contain timeout.".to_string(),
        ))?)
    }

    /// Get a copy of the Invoice value
    pub fn get_invoice(&self) -> Result<Bolt11Invoice, Error> {
        Ok(Bolt11Invoice::from_str(&self.invoice.clone().ok_or(
            Error::Protocol("Boltz response does not contain an invoice.".to_string()),
        )?)?)
    }

    /// Get a BtcSwapScript of the a btc submarine swap response
    pub fn into_btc_sub_swap_script(
        &self,
        preimage: &Preimage,
        keypair: &Keypair,
        chain: Chain,
    ) -> Result<BtcSwapScript, Error> {
        self.validate_submarine(&preimage, &keypair, chain)?;
        Ok(BtcSwapScript::submarine_from_str(
            &self.get_redeem_script()?,
        )?)
    }
    /// Get a LbtcSwapScript of the a lbtc submarine swap response
    pub fn into_lbtc_sub_swap_script(
        &self,
        preimage: &Preimage,
        keypair: &Keypair,
        chain: Chain,
    ) -> Result<LBtcSwapScript, Error> {
        self.validate_submarine(&preimage, &keypair, chain)?;
        Ok(LBtcSwapScript::submarine_from_str(
            &self.get_redeem_script()?,
            &self.get_blinding_key()?,
        )?)
    }
    /// Get a BtcSwapScript of the a btc reverse swap response
    pub fn into_btc_rev_swap_script(
        &self,
        preimage: &Preimage,
        keypair: &Keypair,
        chain: Chain,
    ) -> Result<BtcSwapScript, Error> {
        self.validate_reverse(&preimage, &keypair, chain)?;
        Ok(BtcSwapScript::reverse_from_str(&self.get_redeem_script()?)?)
    }
    /// Get a LbtcSwapScript of the a lbtc reverse swap response
    pub fn into_lbtc_rev_swap_script(
        &self,
        preimage: &Preimage,
        keypair: &ZKKeyPair,
        chain: Chain,
    ) -> Result<LBtcSwapScript, Error> {
        self.validate_reverse(&preimage, &keypair, chain)?;
        Ok(LBtcSwapScript::reverse_from_str(
            &self.get_redeem_script()?,
            &self.get_blinding_key()?,
        )?)
    }
    /// Ensure submarine swap redeem script uses the preimage hash used in the invoice
    fn validate_submarine(
        &self,
        preimage: &Preimage,
        keypair: &Keypair,
        chain: Chain,
    ) -> Result<(), Error> {
        match chain {
            Chain::Bitcoin | Chain::BitcoinTestnet | Chain::BitcoinRegtest => {
                let boltz_sub_script =
                    BtcSwapScript::submarine_from_str(&self.get_redeem_script()?)?;

                let constructed_sub_script = BtcSwapScript {
                    swap_type: SwapType::Submarine,
                    hashlock: preimage.hash160,
                    receiver_pubkey: boltz_sub_script.receiver_pubkey,
                    locktime: LockTime::from_height(self.get_timeout()?)?,
                    sender_pubkey: bitcoin::PublicKey {
                        compressed: true,
                        inner: keypair.public_key(),
                    },
                };
                let address = constructed_sub_script.to_address(chain)?;
                if constructed_sub_script == boltz_sub_script
                    && address.to_string() == self.get_funding_address()?
                {
                    Ok(())
                } else {
                    Err(Error::Protocol(
                        "Script/FundingAddress Mismatch".to_string(),
                    ))
                }
            }
            Chain::Liquid | Chain::LiquidTestnet | Chain::LiquidRegtest => {
                let blinding_key = self.get_blinding_key()?;
                let boltz_sub_script = LBtcSwapScript::submarine_from_str(
                    &self.get_redeem_script()?,
                    &blinding_key.clone(),
                )?;
                if &boltz_sub_script.hashlock != &preimage.hash160 {
                    return Err(Error::Protocol(format!(
                        "Hash160 mismatch: {},{}",
                        boltz_sub_script.hashlock,
                        preimage.hash160.to_string()
                    )));
                }
                let secp = ZKSecp256k1::new();
                let script = LBtcSwapScript {
                    swap_type: SwapType::Submarine,
                    hashlock: preimage.hash160,
                    reciever_pubkey: boltz_sub_script.reciever_pubkey,
                    locktime: elements::LockTime::from_height(self.get_timeout()?)?,
                    sender_pubkey: PublicKey {
                        compressed: true,
                        inner: keypair.public_key(),
                    },
                    blinding_key: ZKKeyPair::from_seckey_str(&secp, &blinding_key)?.into(),
                };

                let address = script.to_address(chain)?;
                println!(
                    "-----\n{:?}\n{}\n{}\n{}-------",
                    chain,
                    address.to_string(),
                    self.get_funding_address()?,
                    script == boltz_sub_script
                );
                if script == boltz_sub_script
                    && address.to_string() == self.get_funding_address()?
                {
                    Ok(())
                } else {
                    Err(Error::Protocol(
                        "Script/FundingAddress Mismatch".to_string(),
                    ))
                }
            }
        }
    }

    /// Validate reverse swap response
    /// Ensure reverse swap invoice uses the provided preimage
    /// Ensure reverse swap redeem script matches locally constructured SwapScript
    fn validate_reverse(
        &self,
        preimage: &Preimage,
        keypair: &Keypair,
        chain: Chain,
    ) -> Result<(), Error> {
        match &self.invoice {
            Some(invoice_str) => {
                let invoice = Bolt11Invoice::from_str(&invoice_str)?;
                if &invoice.payment_hash().to_string() == &preimage.sha256.to_string() {
                    ()
                } else {
                    return Err(Error::Protocol(format!(
                        "Preimage missmatch : {},{}",
                        &invoice.payment_hash().to_string(),
                        preimage.sha256.to_string()
                    )));
                }
            }
            None => {
                return Err(Error::Protocol(
                    "No invoice found in Boltz response.".to_string(),
                ))
            }
        }
        match chain {
            Chain::Bitcoin | Chain::BitcoinTestnet | Chain::BitcoinRegtest => {
                let boltz_rev_script = BtcSwapScript::reverse_from_str(&self.get_redeem_script()?)?;

                let constructed_rev_script = BtcSwapScript {
                    swap_type: SwapType::ReverseSubmarine,
                    hashlock: preimage.hash160,
                    receiver_pubkey: PublicKey {
                        compressed: true,
                        inner: keypair.public_key(),
                    },
                    locktime: LockTime::from_height(self.get_timeout()?)?,
                    sender_pubkey: boltz_rev_script.sender_pubkey,
                };
                let address = constructed_rev_script.to_address(chain)?;
                if constructed_rev_script == boltz_rev_script
                    && address.to_string() == self.get_lockup_address()?
                {
                    Ok(())
                } else {
                    Err(Error::Protocol("Script/LockupAddress Mismatch".to_string()))
                }
            }
            Chain::Liquid | Chain::LiquidTestnet | Chain::LiquidRegtest => {
                let blinding_key = self.get_blinding_key()?;
                let boltz_rev_script = LBtcSwapScript::reverse_from_str(
                    &self.get_redeem_script()?,
                    &blinding_key.clone(),
                )?;
                let secp = ZKSecp256k1::new();
                let constructed_rev_script = LBtcSwapScript {
                    swap_type: SwapType::ReverseSubmarine,
                    hashlock: preimage.hash160,
                    reciever_pubkey: PublicKey {
                        compressed: true,
                        inner: keypair.public_key(),
                    },
                    locktime: elements::LockTime::from_height(self.get_timeout()?)?,
                    sender_pubkey: boltz_rev_script.sender_pubkey,
                    blinding_key: ZKKeyPair::from_seckey_str(&secp, &blinding_key)?,
                };
                let address = constructed_rev_script.to_address(chain)?;
                if constructed_rev_script == boltz_rev_script
                    && address.to_string() == self.get_lockup_address()?
                {
                    Ok(())
                } else {
                    Err(Error::Protocol("Script/LockupAddress Mismatch".to_string()))
                }
            }
        }
    }
}

// impl Into<BtcSwapScript> for CreateSwapResponse{
//     fn into(self) -> Result<BtcSwapScript,S5Error> {
//         if self.blinding_key.is_some() {
//             return Err(S5Error::new(ErrorKind::Script, "Response is for a Liquid Swap, not Bitcoin."))
//         }
//         let from_rs = if self.invoice.is_some(){
//             BtcSwapScript::reverse_from_str(self.redeem_script).unwrap()
//         } else {
//             BtcSwapScript::submarine_from_str(self.redeem_script).unwrap()
//         };

//         let from_items = if self.invoice.is_some(){
//             BtcSwapScript::new(SwapType::ReverseSubmarine, self.preimage, self.refund_public_key, self.timeout_block_height, self.claim_public_key);
//         } else {
//             BtcSwapScript::new(SwapType::Submarine, self.preimage, self.refund_public_key, self.timeout_block_height, self.claim_public_key);
//         };

//         if from_rs == from_items {
//             Ok(from_items)
//         } else {
//             Err(S5Error::new(ErrorKind::BoltzApi, "Boltz redeem script does not match provided script items."))
//         }
// }
// }
// impl Into<LBtcSwapScript> for CreateSwapResponse{
//     fn into(self) -> Result<LBtcSwapScript,S5Error> {
//         if self.blinding_key.is_none() {
//             return Err(S5Error::new(ErrorKind::Script, "Response is for a Bitcoin Swap, not Liquid."))
//         }
//         let from_rs = if self.invoice.is_some(){
//             LBtcSwapScript::reverse_from_str(self.redeem_script).unwrap()
//         } else {
//             LBtcSwapScript::submarine_from_str(self.redeem_script).unwrap()
//         };

//         let from_items = if self.invoice.is_some(){
//             LBtcSwapScript::new(SwapType::ReverseSubmarine, self.preimage, self.refund_public_key, self.timeout_block_height, self.claim_public_key);
//         } else {
//             LBtcSwapScript::new(SwapType::Submarine, self.preimage, self.refund_public_key, self.timeout_block_height, self.claim_public_key);
//         };

//         if from_rs == from_items {
//             Ok(from_items)
//         } else {
//             Err(S5Error::new(ErrorKind::BoltzApi, "Boltz redeem script does not match provided script items."))
//         }
// }
// }

#[derive(Serialize, Deserialize, Debug)]
#[serde(rename_all = "camelCase")]
pub struct SwapStatusRequest {
    pub id: String,
}

#[derive(Serialize, Deserialize, Debug)]
#[serde(rename_all = "camelCase")]
pub struct SwapStatusResponse {
    pub status: String,
    zero_conf_rejected: Option<bool>,
}

#[derive(Serialize, Deserialize, Debug)]
pub struct GetFeeEstimationResponse {
    #[serde(rename = "BTC")]
    pub btc: f64,
    #[serde(rename = "L-BTC")]
    pub lbtc: f64,
}

#[cfg(test)]
mod tests {
    use bitcoin::secp256k1::{Keypair, Secp256k1};

    use super::*;
    use crate::util::secrets::{Preimage, SwapKey};

    #[test]
    fn test_get_pairs() {
        let client = BoltzApiClient::new(BOLTZ_TESTNET_URL);
        let response = client.get_pairs().unwrap();
        let invoice_amount_sat = 100_000;
        let _btc_pair_hash = response.get_btc_pair().unwrap().hash;
        let _rev_total_fee = response
            .get_btc_pair()
            .unwrap()
            .fees
            .reverse_total(invoice_amount_sat);
        let _btc_limits = response.get_btc_pair().unwrap().limits;
        let _lbtc_pair_hash = response.get_lbtc_pair().unwrap().hash;
        let _sub_total_fee = response
            .get_lbtc_pair()
            .unwrap()
            .fees
            .submarine_total(invoice_amount_sat);
        let _lbtc_limits = response.get_lbtc_pair().unwrap().limits;
    }

    #[test]
    fn test_get_fee_estimation() {
        let client = BoltzApiClient::new(BOLTZ_MAINNET_URL);
        let response = client.get_fee_estimation();
        println!("{:?}", response);
        assert!(response.is_ok());
    }

    #[test]
    #[ignore]
    /// updated invoice before running
    fn test_create_bitcoin_submarine() {
        let secp = Secp256k1::new();
        let client = BoltzApiClient::new(BOLTZ_TESTNET_URL);
        let invoice = "lntb501u1pjh67z3pp539hhfy9vk70yde3m0lkp838l2y0xqskmf5cwm8ng25rqp8asncmsdq8w3jhxaqxqyjw5qcqp2sp59dsnqt4ecde2frjn5zrnw6cunryadzv3p386glz8l7uj37pnwnvsrzjq2gyp9za7vc7vd8m59fvu63pu00u4pak35n4upuv4mhyw5l586dvkfkdwyqqq4sqqyqqqqqpqqqqqzsqqc9qyyssq4esj2vvneu5y4e8qtheyxmepjgg5turmxccgmuks78l08m9wguvhvw2yvrftfjh6tzaxy57mty3zsvg3jveazfxs60e6acn989pzdlspafd52g";

        let refund_key_pair = Keypair::from_seckey_str(
            &secp,
            "d5f984d2ab332345dbf7ddff9f47852125721b2025329e6981c4130671e237d0",
        )
        .unwrap();
        let pair_hash = "a3a295202ab0b65cc9597b82663dbcdc77076e138f6d97285711ab7df086afd5";
        let request = CreateSwapRequest::new_btc_submarine(
            pair_hash,
            invoice,
            &refund_key_pair.public_key().to_string(),
        );
        println!("{:?}", serde_json::to_string(&request));
        let response = client.create_swap(request);
        println!("RESPONSE: {:?}", response);
        assert!(response.is_ok());
        // assert!(response.as_ref().unwrap().validate_preimage());
        let id = response.unwrap().id;
        let request = SwapStatusRequest { id: id };
        let response = client.swap_status(request);
        assert!(response.is_ok());
    }

    #[test]
    #[ignore]
    fn test_swap_status() {
        let client = BoltzApiClient::new(BOLTZ_MAINNET_URL);
        let id = "nJmfFXpeFEDV".to_string();
        let request = SwapStatusRequest { id: id };
        let response = client.swap_status(request);
        println!("{:?}", response.unwrap());
        // assert!(response.is_ok());
    }

    #[test]
    fn test_invoice_decode() {
        let invoice_str = "lntb505590n1pj643ausp5tcn7dy6ax4rglfm6zxscla4dcuwte5jxzc5amgg08t6v2v0m2qnspp5xj7e3y722n7sel292wcrnsnfjl5j02jzf2m3r0pvh548su0ruf9sdql2djkuepqw3hjqsj5gvsxzerywfjhxucxqyp2xqcqzyl9qxpqysgqf8ydv0wst50g7yn04lavjfvzku4k693jawzsk563qv55z5752crs763lv2533xlhh0jdhcafaugw46a724cjr6cufnl7da8j3e3nl3cpy7zz8e";
        let invoice = Bolt11Invoice::from_str(invoice_str).unwrap();
        let amount_sats = invoice.amount_milli_satoshis().unwrap() / 1000;
        println!("amount: {} sats", amount_sats);
    }

    #[test]
    #[ignore]
    fn test_composite() {
        let client = BoltzApiClient::new(BOLTZ_TESTNET_URL);
        let pairs = client.get_pairs().unwrap();
        let btc_pair = pairs.get_btc_pair().unwrap();
        let invoice_amount_sat = 75_000;
        let base_fees =
            btc_pair.fees.reverse_boltz(invoice_amount_sat) + btc_pair.fees.reverse_lockup();
        let claim_fee = btc_pair.fees.reverse_claim_estimate();
        println!("CALCULATED FEES: {}", base_fees);
        println!("ONCHAIN LOCKUP: {}", invoice_amount_sat - base_fees);
        println!(
            "ONCHAIN RECEIVABLE: {}",
            invoice_amount_sat - base_fees - claim_fee
        );
        let mnemonic = "bacon bacon bacon bacon bacon bacon bacon bacon bacon bacon bacon bacon bacon bacon bacon bacon bacon bacon bacon bacon bacon bacon bacon bacon";
        let claim_key_pair = SwapKey::from_reverse_account(mnemonic, "", Chain::Bitcoin, 0)
            .unwrap()
            .keypair;

        let preimage = Preimage::new();
        let request = CreateSwapRequest::new_btc_reverse_invoice_amt(
            &btc_pair.hash,
            &preimage.sha256.to_string(),
            &claim_key_pair.public_key().to_string(),
            invoice_amount_sat,
        );
        let response = client.create_swap(request).unwrap();
        println!("Onchain Amount: {}", response.onchain_amount.unwrap());
        assert_eq!(
            (invoice_amount_sat - base_fees),
            response.onchain_amount.unwrap()
        );

        let _btc_rss =
            response.into_btc_rev_swap_script(&preimage, &claim_key_pair, Chain::Bitcoin);
        // let timeout = response.get_timeout();
        // let timeout = LockTime::from_height(timeout as u32).unwrap();
    }
}<|MERGE_RESOLUTION|>--- conflicted
+++ resolved
@@ -329,22 +329,14 @@
     InvoiceSet,
     /// Boltz successfully paid the invoice.
     InvoicePaid,
-<<<<<<< HEAD
-    InvoicePending,
-=======
     /// Boltz started paying the invoice.
     InvoicePending,
     /// Boltz failed to pay the invoice. In this case the user needs to broadcast a refund
     /// transaction to reclaim the locked up onchain coins.
->>>>>>> ba449e0f
     InvoiceFailedToPay,
     /// Indicates that after the invoice was successfully paid, the onchain were successfully
     /// claimed by Boltz. This is the final status of a successful Normal Submarine Swap.
     TransactionClaimed,
-<<<<<<< HEAD
-    TransactionClaimPending,
-    TransactionLockupFailed,
-=======
     /// Indicates that Boltz is ready for the creation of a cooperative signature for a key path
     /// spend. Taproot Swaps are not claimed immediately by Boltz after the invoice has been paid,
     /// but instead Boltz waits for the API client to post a signature for a key path spend. If the
@@ -354,7 +346,6 @@
     TransactionLockupFailed,
     /// Indicates the user didn't send onchain (lockup) and the swap expired (approximately 24h).
     /// This means that it was cancelled and chain L-BTC shouldn't be sent anymore.
->>>>>>> ba449e0f
     SwapExpired,
 }
 
@@ -481,10 +472,6 @@
     TransactionServerMempool,
     TransactionServerConfirmed,
     TransactionClaimed,
-<<<<<<< HEAD
-    TransactionClaimPending,
-=======
->>>>>>> ba449e0f
     TransactionLockupFailed,
     SwapExpired,
     TransactionFailed,
@@ -495,15 +482,6 @@
     fn to_string(&self) -> String {
         match self {
             ChainSwapStates::Created => "swap.created".to_string(),
-<<<<<<< HEAD
-            ChainSwapStates::TransactionZeroConfRejected => "transaction.zeroconf.rejected".to_string(),
-            ChainSwapStates::TransactionMempool => "transaction.mempool".to_string(),
-            ChainSwapStates::TransactionConfirmed => "transaction.confirmed".to_string(),
-            ChainSwapStates::TransactionServerMempool => "transaction.server.mempool".to_string(),
-            ChainSwapStates::TransactionServerConfirmed => "transaction.server.confirmed".to_string(),
-            ChainSwapStates::TransactionClaimed => "transaction.claimed".to_string(),
-            ChainSwapStates::TransactionClaimPending => "transaction.claim.pending".to_string(),
-=======
             ChainSwapStates::TransactionZeroConfRejected => {
                 "transaction.zeroconf.rejected".to_string()
             }
@@ -514,7 +492,6 @@
                 "transaction.server.confirmed".to_string()
             }
             ChainSwapStates::TransactionClaimed => "transaction.claimed".to_string(),
->>>>>>> ba449e0f
             ChainSwapStates::TransactionLockupFailed => "transaction.lockupFailed".to_string(),
             ChainSwapStates::SwapExpired => "swap.expired".to_string(),
             ChainSwapStates::TransactionFailed => "transaction.failed".to_string(),
@@ -535,10 +512,6 @@
             "transaction.server.mempool" => Ok(ChainSwapStates::TransactionServerMempool),
             "transaction.server.confirmed" => Ok(ChainSwapStates::TransactionServerConfirmed),
             "transaction.claimed" => Ok(ChainSwapStates::TransactionClaimed),
-<<<<<<< HEAD
-            "transaction.claim.pending" => Ok(ChainSwapStates::TransactionClaimPending),
-=======
->>>>>>> ba449e0f
             "transaction.lockupFailed" => Ok(ChainSwapStates::TransactionLockupFailed),
             "swap.expired" => Ok(ChainSwapStates::SwapExpired),
             "transaction.failed" => Ok(ChainSwapStates::TransactionFailed),
